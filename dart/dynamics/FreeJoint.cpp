--- conflicted
+++ resolved
@@ -49,22 +49,7 @@
   : MultiDofJoint(_name),
     mQ(Eigen::Isometry3d::Identity())
 {
-<<<<<<< HEAD
-  // Jacobian
-  Eigen::Matrix6d J = Eigen::Matrix6d::Identity();
-  mJacobian.col(0) = math::AdT(mT_ChildBodyToJoint, J.col(0));
-  mJacobian.col(1) = math::AdT(mT_ChildBodyToJoint, J.col(1));
-  mJacobian.col(2) = math::AdT(mT_ChildBodyToJoint, J.col(2));
-  mJacobian.col(3) = math::AdT(mT_ChildBodyToJoint, J.col(3));
-  mJacobian.col(4) = math::AdT(mT_ChildBodyToJoint, J.col(4));
-  mJacobian.col(5) = math::AdT(mT_ChildBodyToJoint, J.col(5));
-  assert(!math::isNan(mJacobian));
-
-  // Time derivative of Jacobian is always zero
-
   updateDegreeOfFreedomNames();
-=======
->>>>>>> dce738a6
 }
 
 //==============================================================================
